--- conflicted
+++ resolved
@@ -517,12 +517,8 @@
     def write2text(self,
                    output_path: str = './',
                    indices: int | str | Tuple[int, int] | None = None,
-<<<<<<< HEAD
                    file_format: Literal['POSCAR', 'cif', 'xyz', 'xyz_forces'] = 'POSCAR',
                    output_path: str = './',
-=======
-                   file_format: Literal['POSCAR', 'cif', 'xyz'] = 'POSCAR',
->>>>>>> d5cd9ec2
                    file_name_list: str | Sequence[str] | None = None,
                    ncore: int = -1) -> None:
         """
@@ -696,6 +692,7 @@
         self.Dist_mat = list()
         for i, atomic_coordinates in enumerate(self.Coords):
             cell_vectors: np.ndarray = self.Cells[i]
+Conflicting files
             # calculate cross-cell dist.; cell_diff = supercell_indices @ cell_vec; <<<
             # shape: (n_prim_cells, 1, 3)@(1, 3, 3) -> (n_prim_cells, 1, 3)
             cell_diff = (supercell_indices[:, None, :]) @ (cell_vectors[None, :, :])
